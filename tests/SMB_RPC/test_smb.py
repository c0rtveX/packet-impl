--- conflicted
+++ resolved
@@ -1,5 +1,3 @@
-<<<<<<< HEAD
-=======
 # Impacket - Collection of Python classes for working with network protocols.
 #
 # SECUREAUTH LABS. Copyright (C) 2021 SecureAuth Corporation. All rights reserved.
@@ -8,8 +6,6 @@
 # of the Apache Software License. See the accompanying LICENSE file
 # for more information.
 #
-import unittest
->>>>>>> cd4fe47c
 import os
 import errno
 import socket
